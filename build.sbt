--- conflicted
+++ resolved
@@ -1,9 +1,5 @@
 name := "wallet-daemon"
-<<<<<<< HEAD
-version := "2.8.0"
-=======
 version := "2.8.1-rc.1"
->>>>>>> f9d22e5b
 organization := "co.ledger"
 scalaVersion := "2.12.10"
 buildInfoPackage := "co.ledger.wallet.daemon"
